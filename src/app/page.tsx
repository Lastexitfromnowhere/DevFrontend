"use client";

// src/app/page.tsx
// Trigger deployment - 2025-03-22
import React, { useState } from 'react';
import { Terminal, Shield, Target, Network, Loader2, RefreshCw, Clock } from 'lucide-react';
// Assure-toi que lucide-react est bien installé : npm install lucide-react
// Si tu utilises TypeScript, installe aussi les types : npm install --save-dev @types/react
import { useWalletContext } from '@/contexts/WalletContext';

// Components Imports
import WalletDisclaimer from '@/components/wallet/WalletDisclaimer';
import WalletStatus from '@/components/wallet/WalletStatus';
import EcosystemDescription from '@/components/ecosystem/EcosystemDescription';
import ProjectsGrid from '@/components/ecosystem/ProjectsGrid';
import VPNRewards from '@/components/vpn/VPNRewards';
import DesktopAppPromo from '@/components/DesktopAppPromo';
import NetworkStats from '@/components/vpn/NetworkStats';
import NodeStatusSummary from '@/components/vpn/NodeStatusSummary';
import SiteGoals from '@/components/goals/SiteGoals';
import { DailyRewards } from '@/components/rewards/DailyRewards';
import RSSFeed from '@/components/RSSFeed';
import DHTNodes from '@/components/dht/DHTNodes';
import RewardsMechanism from '@/components/ecosystem/RewardsMechanism';
import DiscordLink from '@/components/discord/DiscordLink';
import HeaderDiscordButton from '@/components/discord/HeaderDiscordButton';
import { TruffleMint } from '@/components/TruffleMint';

const IPFS_CID = 'QmeZqms4zJXz91uNetmEKmxeG2fBQezGKz4egon5kiiai2';

export default function Dashboard() {
  const [activeSection, setActiveSection] = useState('ecosystem');
  const { isConnected } = useWalletContext();

  const renderSectionButton = (id: string, icon: React.ReactNode, label: string) => (
    <button
      onClick={() => setActiveSection(id)}
      className={`
        flex items-center space-x-2 px-4 py-2 rounded-md
        transition-all duration-200 ease-in-out
        ${activeSection === id 
          ? 'text-white bg-gradient-to-r from-blue-600/70 to-purple-600/70 backdrop-blur-sm border border-blue-500/30 shadow-lg shadow-blue-500/10' 
          : 'text-gray-300 hover:text-white bg-black/30 hover:bg-black/50 backdrop-blur-sm border border-gray-700/30 hover:border-blue-500/30'
        }
      `}
    >
      <span className={activeSection === id ? 'text-blue-300' : 'text-gray-400'}>{icon}</span>
      <span>{label}</span>
    </button>
  );

  const renderContent = () => {
    switch (activeSection) {
      case 'vpn':
<<<<<<< HEAD
        return (
          <div className="space-y-6">
            <div className="grid grid-cols-1 lg:grid-cols-3 gap-6">
              <div className="lg:col-span-2">
                <NodeStatusSummary />
              </div>
              <div>
                <VPNRewards />
              </div>
            </div>
            
            {/* Section DHT Unifiée */}
            <div className="mt-8">
              <DHTNodes />
            </div>
          </div>
        );
=======
        return <DesktopAppPromo />;
>>>>>>> 6eb2d593

      case 'goals':
        return <SiteGoals />;

      case 'ecosystem':
      default:
        return (
          <div className="space-y-6">
            <EcosystemDescription />
            <TruffleMint />
            <div className="grid grid-cols-1 lg:grid-cols-4 gap-6">
              {/* Main Content - 3 colonnes */}
              <div className="lg:col-span-3 space-y-6">
                <ProjectsGrid />
                <RSSFeed />
              </div>
              
              {/* Sidebar - 1 colonne */}
              <div className="space-y-6">
                <WalletStatus />
                {isConnected && <DailyRewards />}
                {isConnected && <DiscordLink />}
                {isConnected && <NodeStatusSummary />}
              </div>
            </div>
          </div>
        );
    }
  };

  return (
    <div className="min-h-screen bg-gradient-to-b from-black to-gray-900 text-white p-4">
      <div className="max-w-7xl mx-auto">
        {/* Navigation Header */}
        <header className="bg-black/40 backdrop-blur-md border border-gray-700/30 rounded-lg p-4 mb-6 shadow-lg">
          <div className="flex flex-col md:flex-row justify-between items-center gap-4">
            <div className="flex flex-col items-start">
              <div className="flex items-center space-x-2 mb-2">
                <Terminal size={24} className="text-blue-400" />
                <h1 className="text-xl font-bold text-white">Dashboard</h1>
              </div>
            </div>
            
            <div className="flex items-center space-x-4">
              <HeaderDiscordButton />
              
              <nav className="flex space-x-4">
              {renderSectionButton('ecosystem', <Terminal size={20} />, 'Ecosystem')}
              {renderSectionButton('vpn', <Shield size={20} />, 'Desktop App')}
              {renderSectionButton('goals', <Target size={20} />, 'Site Goals')}
            </nav>
            </div>
          </div>
        </header>

        {/* Main Content */}
        <main className="space-y-6">
          {!isConnected && (
            <WalletDisclaimer onDismiss={() => {}} />
          )}
          {renderContent()}
        </main>

        {/* Footer */}
        <footer className="mt-8 text-gray-300 py-6 border-t border-gray-700/30 bg-black/20 backdrop-blur-sm rounded-lg">
          <div className="container mx-auto px-4">
            <div className="grid grid-cols-1 md:grid-cols-4 gap-8 mb-8">
              {/* Company */}
              <div>
                <h3 className="text-blue-400 font-semibold mb-4">Brand Exit</h3>
                <ul className="space-y-2">
                  <li>
                    <a href="/about" className="text-gray-400 hover:text-blue-400 transition-colors">About Us</a>
                  </li>
                  <li>
                    <a href="/contact" className="text-gray-400 hover:text-blue-400 transition-colors">Contact</a>
                  </li>
                </ul>
              </div>

              {/* Resources */}
              <div>
                <h3 className="text-blue-400 font-semibold mb-4">Resources</h3>
                <ul className="space-y-2">
                  <li>
                    <a href="/faq" className="text-gray-400 hover:text-blue-400 transition-colors">FAQ</a>
                  </li>
                  <li>
                    <a href="/run-node" className="text-gray-400 hover:text-blue-400 transition-colors">Run a Node</a>
                  </li>
                </ul>
              </div>

              {/* Legal */}
              <div>
                <h3 className="text-blue-400 font-semibold mb-4">Legal</h3>
                <ul className="space-y-2">
                  <li>
                    <a href="/terms" className="text-gray-400 hover:text-blue-400 transition-colors">Terms of Service</a>
                  </li>
                  <li>
                    <a href="/privacy-policy" className="text-gray-400 hover:text-blue-400 transition-colors">Privacy Policy</a>
                  </li>
                </ul>
              </div>

              {/* Social */}
              <div>
                <h3 className="text-blue-400 font-semibold mb-4">Connect</h3>
                <div className="flex space-x-4">
                  <a
                    href="https://github.com/your-repo"
                    target="_blank"
                    rel="noopener noreferrer"
                    className="text-gray-400 hover:text-blue-400 transition-colors"
                  >
                    <Terminal size={20} />
                  </a>
                  <a
                    href="https://discord.gg/bEvphRKq"
                    target="_blank"
                    rel="noopener noreferrer"
                    className="text-gray-400 hover:text-blue-400 transition-colors"
                  >
                    <Network size={20} />
                  </a>
                </div>
              </div>
            </div>

            <div className="text-center text-sm border-t border-gray-700/30 pt-8">
              {`> brand-exit@2025 ~ Building the decentralized future`}
            </div>
          </div>
        </footer>
      </div>
    </div>
  );
}<|MERGE_RESOLUTION|>--- conflicted
+++ resolved
@@ -52,7 +52,6 @@
   const renderContent = () => {
     switch (activeSection) {
       case 'vpn':
-<<<<<<< HEAD
         return (
           <div className="space-y-6">
             <div className="grid grid-cols-1 lg:grid-cols-3 gap-6">
@@ -66,13 +65,10 @@
             
             {/* Section DHT Unifiée */}
             <div className="mt-8">
-              <DHTNodes />
+              <UnifiedDHTView />
             </div>
           </div>
         );
-=======
-        return <DesktopAppPromo />;
->>>>>>> 6eb2d593
 
       case 'goals':
         return <SiteGoals />;
